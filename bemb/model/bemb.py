"""
The core class of the Bayesian EMBedding (BEMB) model.

Author: Tianyu Du
Update: Apr. 28, 2022
"""
import warnings
from pprint import pprint
import warnings
from typing import Dict, List, Optional, Tuple, Union
from pprint import pprint
from typing import Dict, List, Optional, Union, Tuple

import numpy as np
import torch
import torch.nn as nn
from torch_choice.data import ChoiceDataset
from torch_scatter import scatter_logsumexp, scatter_max
from torch_scatter.composite import scatter_log_softmax

from bemb.model.bayesian_coefficient import BayesianCoefficient

# ======================================================================================================================
# helper functions.
# ======================================================================================================================


class PositiveInteger(object):
    # A helper wildcard class for shape matching.
    def __eq__(self, other):
        return isinstance(other, int) and other > 0


positive_integer = PositiveInteger()


def parse_utility(utility_string: str) -> List[Dict[str, Union[List[str], None]]]:
    """
    A helper function parse utility string into a list of additive terms.

    Example:
        utility_string = 'lambda_item + theta_user * alpha_item - gamma_user * beta_item * price_obs'
        output = [
            {
                'coefficient': ['lambda_item'],
                'observable': None,
                'sign': 1.0,

            },
            {
                'coefficient': ['theta_user', 'alpha_item'],
                'observable': None
                'sign': 1.0,
            },
            {
                'coefficient': ['gamma_user', 'beta_item'],
                'observable': 'price_obs'
                'sign': -1.0,
            }
            ]
         Note that 'minus' is allowed in the utility string. If the first term is negative, the minus should be without a space.
    """
    # split additive terms
    coefficient_suffix = ('_item', '_user', '_constant', '_category')
    observable_prefix = ('item_', 'user_', 'session_',
                         # (user, item)-specific.
                         'useritem_', 'itemuser_', 'taste_',
                         # (user, session)-specific.
                         'usersession', 'sessionuser',
                         # (session, item)-specific.
                         'itemsession_', 'sessionitem_', 'price_',
                         # (user, session, item)-specific.
                         'usersessionitem_', 'useritemsession_',
                         'sessionuseritem_', 'sessionitemuser_',
                         'itemusersession_', 'itemsessionuser_',
                         )

    def is_coefficient(name: str) -> bool:
        return any(name.endswith(suffix) for suffix in coefficient_suffix)

    def is_observable(name: str) -> bool:
        return any(name.startswith(prefix) for prefix in observable_prefix)

    utility_string = utility_string.replace(' - ', ' + -')
    additive_terms = utility_string.split(' + ')
    additive_decomposition = list()
    for term in additive_terms:
        if term.startswith('-'):
            sign = -1.0
            term = term[1:]
        else:
            sign = 1.0
        atom = {'coefficient': [], 'observable': None, 'sign': sign}
        # split multiplicative terms.
        for x in term.split(' * '):
            assert not (is_observable(x) and is_coefficient(x)), f"The element {x} is ambiguous, it follows naming convention of both an observable and a coefficient."
            if is_observable(x):
                atom['observable'] = x
            elif is_coefficient(x):
                atom['coefficient'].append(x)
            else:
                # case 3: special coefficient name.
                # the _constant coefficient suffix is not intuitive enough, we allow none coefficient suffix for
                # coefficient with constant value. For example, `lambda` is the same as `lambda_constant`.
                warnings.warn(f'{x} term has no appropriate coefficient suffix or observable prefix, it is assumed to be a coefficient constant across all items, users, and sessions. If this is the desired behavior, you can also specify `{x}_constant` in the utility formula to avoid this warning message. The utility parser has replaced {x} term with `{x}_constant`.')
                atom['coefficient'].append(f'{x}_constant')

        additive_decomposition.append(atom)
    return additive_decomposition

# ======================================================================================================================
# core class of the BEMB model.
# ======================================================================================================================


class BEMBFlex(nn.Module):
    # ==================================================================================================================
    # core function as a PyTorch module.
    # ==================================================================================================================
    def __init__(self,
                 utility_formula: str,
                 obs2prior_dict: Dict[str, bool],
                 coef_dim_dict: Dict[str, int],
                 num_items: int,
                 pred_item: bool,
                 num_classes: int = 2,
                 coef_dist_dict: Dict[str, str] = {'default' : 'gaussian'},
                 H_zero_mask_dict: Optional[Dict[str, torch.BoolTensor]] = None,
                 prior_mean: Union[float, Dict[str, float]] = 0.0,
                 prior_variance: Union[float, Dict[str, float]] = 1.0,
                 num_users: Optional[int] = None,
                 num_sessions: Optional[int] = None,
                 trace_log_q: bool = False,
                 category_to_item: Dict[int, List[int]] = None,
                 # number of observables.
                 num_user_obs: Optional[int] = None,
                 num_item_obs: Optional[int] = None,
                 num_session_obs: Optional[int] = None,
                 num_price_obs: Optional[int] = None,
                 num_taste_obs: Optional[int] = None,
                 # additional modules.
                 additional_modules: Optional[List[nn.Module]] = None,
                 deterministic_variational: bool = False,
                 ) -> None:
        """
        Args:
            utility_formula (str): a string representing the utility function U[user, item, session].
                See documentation for more details in the documentation for the format of formula.
                Examples:
                    lambda_item
                    lambda_item + theta_user * alpha_item + zeta_user * item_obs
                    lambda_item + theta_user * alpha_item + gamma_user * beta_item * price_obs
                See the doc-string of parse_utility for an example.

            coef_dist_dict (Dict[str, str]): a dictionary mapping coefficient name to coefficient distribution name.
                The coefficient distribution name can be one of the following:
                1. 'gaussian'
                2. 'gamma' - obs2prior is not supported for gamma coefficients
                If a coefficient does not appear in the dictionary, it will be assigned the distribution specified
                by the 'default' key. By default, the default distribution is 'gaussian'.
                For coefficients which have gamma distributions, prior mean and variance MUST be specified in the prior_mean and prior_variance arguments if obs2prior is False for this coefficient. If obs2prior is True, prior_variance is still required

            obs2prior_dict (Dict[str, bool]): a dictionary maps coefficient name (e.g., 'lambda_item')
                to a boolean indicating if observable (e.g., item_obs) enters the prior of the coefficient.

            coef_dim_dict (Dict[str, int]): a dictionary maps coefficient name (e.g., 'lambda_item')
                to an integer indicating the dimension of coefficient.
                For standalone coefficients like U = lambda_item, the dim should be 1.
                For factorized coefficients like U = theta_user * alpha_item, the dim should be the
                    latent dimension of theta and alpha.
                For coefficients multiplied with observables like U = zeta_user * item_obs, the dim
                    should be the number of observables in item_obs.
                For factorized coefficient multiplied with observables like U = gamma_user * beta_item * price_obs,
                    the dim should be the latent dim multiplied by number of observables in price_obs.

            H_zero_mask_dict (Dict[str, torch.BoolTensor]): A dictionary maps coefficient names to a boolean tensor,
                you should only specify the H_zero_mask for coefficients with obs2prior turned on.
                Recall that with obs2prior on, the prior of coefficient looks like N(H*X_obs, sigma * I), the H_zero_mask
                the mask for this coefficient should have the same shape as H, and H[H_zero_mask] will be set to zeros
                and non-learnable during the training.
                Defaults to None.

            num_items (int): number of items.

            pred_item (bool): there are two use cases of this model, suppose we have `user_index[i]` and `item_index[i]`
                for the i-th observation in the dataset.
                Case 1: which item among all items user `user_index[i]` is going to purchase, the prediction label
                    is therefore `item_index[i]`. Equivalently, we can ask what's the likelihood for user `user_index[i]`
                    to purchase `item_index[i]`.
                Case 2: what rating would user `user_index[i]` assign to item `item_index[i]`? In this case, the dataset
                    object needs to contain a separate label.
                    NOTE: for now, we only support binary labels.

            prior_mean (Union[float, Dict[str, float]]): the mean of prior
                distribution for coefficients. If a float is provided, all prior
                mean will be diagonal matrix with the provided value.  If a
                dictionary is provided, keys of prior_mean should be coefficient
                names, and the mean of prior of coef_name would the provided
                value Defaults to 0.0, which means all prior means are
                initialized to 0.0

                If a dictionary prior_mean is supplied, for coefficient names not in the prior_mean.keys(), the
                user can add a `prior_mean['default']` value to specify the mean for those coefficients.
                If no `prior_mean['default']` is provided, the default prior mean will be 0.0 for those coefficients
                not in the prior_mean.keys().

                For coefficients with gamma distributions, prior_mean specifies the shape parameter of the gamma prior.

                Defaults to 0.0.

            prior_variance (Union[float, Dict[str, float]], Dict[str, torch. Tensor]): the variance of prior distribution
                for coefficients.
                If a float is provided, all priors will be diagonal matrix with prior_variance along the diagonal.
                If a float-valued dictionary is provided, keys of prior_variance should be coefficient names, and the
                variance of prior of coef_name would be a diagonal matrix with prior_variance[coef_name] along the diagonal.
                If a tensor-valued dictionary is provided, keys of prior_variance should be coefficient names, and the
                values need to be tensor with shape (num_classes, coef_dim_dict[coef_name]). For example, for `beta_user` in
                `U = beta_user * item_obs`, the prior_variance should be a tensor with shape (num_classes, dimension_of_item_obs).
                In this case, every single entry in the coefficient has its own prior variance.
                Following the `beta_user` example, for every `i` and `j`, `beta_user[i, j]` is a scalar with prior variance
                `prior_variance['beta_user'][i, j]`. Moreover, `beta_user[i, j]`'s are independent for different `i, j`.

                If a dictionary prior_variance is supplied, for coefficient names not in the prior_variance.keys(), the
                user can add a `prior_variance['default']` value to specify the variance for those coefficients.
                If no `prior_variance['default']` is provided, the default prior variance will be 1.0 for those coefficients
                not in the prior_variance.keys().

                For coefficients with gamma distributions, prior_variance specifies the concentration parameter of the gamma prior.

                Defaults to 1.0, which means all priors have identity matrix as the covariance matrix.

            num_users (int, optional): number of users, required only if coefficient or observable
                depending on user is in utility. Defaults to None.
            num_sessions (int, optional): number of sessions, required only if coefficient or
                observable depending on session is in utility. Defaults to None.

            trace_log_q (bool, optional): whether to trace the derivative of variational likelihood logQ
                with respect to variational parameters in the ELBO while conducting gradient update.
                Defaults to False.

            category_to_item (Dict[str, List[int]], optional): a dictionary with category id or name
                as keys, and category_to_item[C] contains the list of item ids belonging to category C.
                If None is provided, all items are assumed to be in the same category.
                Defaults to None.

            num_{user, item, session, price, taste}_obs (int, optional): number of observables of
                each type of features, only required if observable enters prior.
                NOTE: currently we only allow coefficient to depend on either user or item, thus only
                user and item observables can enter the prior of coefficient. Hence session, price,
                and taste observables are never required, we include it here for completeness.

            deterministic_variational (bool, optional): if True, the variational posterior is equivalent to frequentist MLE estimates of parameters.
                Note that this is equivalent to having a point mass with zero variance for the variational posterior.
                Defaults to False.
        """
        super(BEMBFlex, self).__init__()
        self.utility_formula = utility_formula
        self.obs2prior_dict = obs2prior_dict
        self.coef_dim_dict = coef_dim_dict
        self.coef_dist_dict = coef_dist_dict
        if H_zero_mask_dict is not None:
            self.H_zero_mask_dict = H_zero_mask_dict
        else:
            self.H_zero_mask_dict = dict()
        self.prior_variance = prior_variance
        self.prior_mean = prior_mean
        self.pred_item = pred_item
        if not self.pred_item:
            assert isinstance(num_classes, int) and num_classes > 0, \
                f"With pred_item being False, the num_classes should be a positive integer, received {num_classes} instead."
            self.num_classes = num_classes
            if self.num_classes != 2:
                raise NotImplementedError('Multi-class classification is not supported yet.')
            # we don't set the num_classes attribute when pred_item == False to avoid calling it accidentally.

        self.num_items = num_items
        self.num_users = num_users
        self.num_sessions = num_sessions
        self.deterministic_variational = deterministic_variational

        self.trace_log_q = trace_log_q
        self.category_to_item = category_to_item

        # ==============================================================================================================
        # Category ID to Item ID mapping.
        # Category ID to Category Size mapping.
        # Item ID to Category ID mapping.
        # ==============================================================================================================
        if self.category_to_item is None:
            if self.pred_item:
                # assign all items to the same category if predicting items.
                self.category_to_item = {0: list(np.arange(self.num_items))}
            else:
                # otherwise, for the j-th observation in the dataset, the label[j]
                # only depends on user_index[j] and item_index[j], so we put each
                # item to its own category.
                self.category_to_item = {i: [i] for i in range(self.num_items)}

        self.num_categories = len(self.category_to_item)

        max_category_size = max(len(x) for x in self.category_to_item.values())
        category_to_item_tensor = torch.full(
            (self.num_categories, max_category_size), -1)
        category_to_size_tensor = torch.empty(self.num_categories)

        for c, item_in_c in self.category_to_item.items():
            category_to_item_tensor[c, :len(
                item_in_c)] = torch.LongTensor(item_in_c)
            category_to_size_tensor[c] = torch.scalar_tensor(len(item_in_c))

        self.register_buffer('category_to_item_tensor',
                             category_to_item_tensor.long())
        self.register_buffer('category_to_size_tensor',
                             category_to_size_tensor.long())

        item_to_category_tensor = torch.zeros(self.num_items)
        for c, items_in_c in self.category_to_item.items():
            item_to_category_tensor[items_in_c] = c
        self.register_buffer('item_to_category_tensor',
                             item_to_category_tensor.long())

        # ==============================================================================================================
        # Create Bayesian Coefficient Objects
        # ==============================================================================================================
        # model configuration.
        self.formula = parse_utility(utility_formula)
        print('BEMB: utility formula parsed:')
        pprint(self.formula)
        self.raw_formula = utility_formula
        self.obs2prior_dict = obs2prior_dict

        # dimension of each observable, this one is used only for obs2prior.
        self.num_obs_dict = {
            'user': num_user_obs,
            'item': num_item_obs,
            'category' : 0,
            'constant': 1  # not really used, for dummy variables.
        }

        # how many classes for the variational distribution.
        # for example, beta_item would be `num_items` 10-dimensional gaussian if latent dim = 10.
        variation_to_num_classes = {
            'user': self.num_users,
            'item': self.num_items,
            'constant': 1,
            'category' : self.num_categories,
        }

        coef_dict = dict()
        for additive_term in self.formula:
            for coef_name in additive_term['coefficient']:
                variation = coef_name.split('_')[-1]

                if coef_name not in self.coef_dist_dict.keys():
                    if 'default' in self.coef_dist_dict.keys():
                        self.coef_dist_dict[coef_name] = self.coef_dist_dict['default']
                    else:
                        warnings.warn(f"You provided a dictionary of coef_dist_dict, but coefficient {coef_name} is not a key in it. Supply a value for 'default' in the coef_dist_dict dictionary to use that as default value (e.g., coef_dist_dict['default'] = 'gaussian'); now using distribution='gaussian' since this is not supplied.")
                        self.coef_dist_dict[coef_name] = 'gaussian'

                elif self.coef_dist_dict[coef_name] == 'gamma':
                    if not self.obs2prior_dict[coef_name]:
                        assert isinstance(self.prior_mean, dict) and coef_name in self.prior_mean.keys(), \
                            f"Prior mean for {coef_name} needs to be provided because it's posterior is estimated as a gamma distribution."
                        assert isinstance(self.prior_variance, dict) and coef_name in self.prior_variance.keys(), \
                            f"Prior variance for {coef_name} needs to be provided because it's posterior is estimated as a gamma distribution."

                if isinstance(self.prior_mean, dict):
                    # the user didn't specify prior mean for this coefficient.
                    if coef_name not in self.prior_mean.keys():
                        # the user may specify 'default' prior variance through the prior_variance dictionary.
                        if 'default' in self.prior_mean.keys():
<<<<<<< HEAD
                            # warnings.warn(f"You provided a dictionary of prior mean, but coefficient {coef_name} is not a key in it. We found a key 'default' in the dictionary, so we use the value of 'default' as the prior mean for coefficient {coef_name}.")
                            self.prior_mean[coef_name] = self.prior_mean['default']
                        else:
                            # warnings.warn(f"You provided a dictionary of prior mean, but coefficient {coef_name} is not a key in it. Supply a value for 'default' in the prior_mean dictionary to use that as default value (e.g., prior_mean['default'] = 0.1); now using mean=0.0 since this is not supplied.")
                            self.prior_variance[coef_name] = 0.0
=======
                            self.prior_mean[coef_name] = self.prior_mean['default']
                        else:
                            warnings.warn(f"You provided a dictionary of prior mean, but coefficient {coef_name} is not a key in it. Supply a value for 'default' in the prior_mean dictionary to use that as default value (e.g., prior_mean['default'] = 0.1); now using mean=0.0 since this is not supplied.")
                            self.prior_mean[coef_name] = 0.0
>>>>>>> 189b1dca

                mean = self.prior_mean[coef_name] if isinstance(
                    self.prior_mean, dict) else self.prior_mean

                if isinstance(self.prior_variance, dict):
                    # the user didn't specify prior variance for this coefficient.
                    if coef_name not in self.prior_variance.keys():
                        # the user may specify 'default' prior variance through the prior_variance dictionary.
                        if 'default' in self.prior_variance.keys():
<<<<<<< HEAD
                            # warnings.warn(f"You provided a dictionary of prior variance, but coefficient {coef_name} is not a key in it. We found a key 'default' in the dictionary, so we use the value of 'default' as the prior variance for coefficient {coef_name}.")
=======
>>>>>>> 189b1dca
                            self.prior_variance[coef_name] = self.prior_variance['default']
                        else:
                            # warnings.warn(f"You provided a dictionary of prior variance, but coefficient {coef_name} is not a key in it. Supply a value for 'default' in the prior_variance dictionary to use that as default value (e.g., prior_variance['default'] = 0.3); now using variance=1.0 since this is not supplied.")
                            self.prior_variance[coef_name] = 1.0

                s2 = self.prior_variance[coef_name] if isinstance(
                    self.prior_variance, dict) else self.prior_variance

                if coef_name in self.H_zero_mask_dict.keys():
                    H_zero_mask = self.H_zero_mask_dict[coef_name]
                else:
                    H_zero_mask = None

                if (not self.obs2prior_dict[coef_name]) and (H_zero_mask is not None):
                    raise ValueError(f'You specified H_zero_mask for {coef_name}, but obs2prior is False for this coefficient.')

                coef_dict[coef_name] = BayesianCoefficient(variation=variation,
                                                           num_classes=variation_to_num_classes[variation],
                                                           obs2prior=self.obs2prior_dict[coef_name],
                                                           num_obs=self.num_obs_dict[variation],
                                                           dim=self.coef_dim_dict[coef_name],
                                                           prior_mean=mean,
                                                           prior_variance=s2,
                                                           H_zero_mask=H_zero_mask,
                                                           is_H=False,
                                                           distribution=self.coef_dist_dict[coef_name])
        self.coef_dict = nn.ModuleDict(coef_dict)

        # ==============================================================================================================
        # Optional: register additional modules.
        # ==============================================================================================================
        if additional_modules is None:
            self.additional_modules = []
        else:
            raise NotImplementedError(
                'Additional modules are temporarily disabled for further development.')
            self.additional_modules = nn.ModuleList(additional_modules)

    def __str__(self):
        return f'Bayesian EMBedding Model with U[user, item, session] = {self.raw_formula}\n' \
               + f'Total number of parameters: {self.num_params}.\n' \
               + 'With the following coefficients:\n' \
               + str(self.coef_dict) + '\n' \
               + str(self.additional_modules)

    def posterior_mean(self, coef_name: str) -> torch.Tensor:
        """Returns the mean of estimated posterior distribution of coefficient `coef_name`.

        Args:
            coef_name (str): name of the coefficient to query.

        Returns:
            torch.Tensor: mean of the estimated posterior distribution of `coef_name`.
        """
        if coef_name in self.coef_dict.keys():
            return self.coef_dict[coef_name].variational_mean
        else:
            raise KeyError(f'{coef_name} is not a valid coefficient name in {self.utility_formula}.')

    def posterior_distribution(self, coef_name: str) -> torch.distributions.lowrank_multivariate_normal.LowRankMultivariateNormal:
        """Returns the posterior distribution of coefficient `coef_name`.

        Args:
            coef_name (str): name of the coefficient to query.

        Returns:
            torch.Tensor: variance of the estimated posterior distribution of `coef_name`.
        """
        if coef_name in self.coef_dict.keys():
            return self.coef_dict[coef_name].variational_distribution
        else:
            raise KeyError(f'{coef_name} is not a valid coefficient name in {self.utility_formula}.')

    def ivs(self, batch) -> torch.Tensor:
        """The combined method of computing utilities and log probability.

            Args:
                batch (dict): a batch of data.

            Returns:
                torch.Tensor: the combined utility and log probability.
            """
        # Use the means of variational distributions as the sole MC sample.
        sample_dict = dict()
        for coef_name, coef in self.coef_dict.items():
            sample_dict[coef_name] = coef.variational_distribution.mean.unsqueeze(dim=0)  # (1, num_*, dim)

        # there is 1 random seed in this case.
        # (num_seeds=1, len(batch), num_items)
        out = self.log_likelihood_all_items(batch, return_logit=True, sample_dict=sample_dict)
        out = out.squeeze(0)
        # import pdb; pdb.set_trace()
        ivs = scatter_logsumexp(out, self.item_to_category_tensor, dim=-1)
        return ivs # (len(batch), num_categories)

    def sample_choices(self, batch:ChoiceDataset, debug: bool = False, num_seeds: int = 1, **kwargs) -> Tuple[torch.Tensor]:
        """Samples choices given model paramaters and trips

        Args:
        batch(ChoiceDataset): batch data containing trip information; item choice information is discarded
        debug(bool): whether to print debug information

        Returns:
        Tuple[torch.Tensor]: sampled choices; shape: (batch_size, num_categories)
        """
        # Use the means of variational distributions as the sole MC sample.
        sample_dict = dict()
        for coef_name, coef in self.coef_dict.items():
            sample_dict[coef_name] = coef.variational_distribution.mean.unsqueeze(dim=0)  # (1, num_*, dim)
        # sample_dict = self.sample_coefficient_dictionary(num_seeds)
        maxes, out = self.sample_log_likelihoods(batch, sample_dict)
        return maxes.squeeze(), out.squeeze()

    def sample_log_likelihoods(self, batch:ChoiceDataset, sample_dict: Dict[str, torch.Tensor]) -> Tuple[torch.Tensor, torch.Tensor]:
        """Samples log likelihoods given model parameters and trips

        Args:
        batch(ChoiceDataset): batch data containing trip information; item choice information is discarded
        sample_dict(Dict[str, torch.Tensor]): sampled coefficient values

        Returns:
        Tuple[torch.Tensor]: sampled log likelihoods; shape: (batch_size, num_categories)
        """
        # get the log likelihoods for all items for all categories
        utility = self.log_likelihood_all_items(batch, return_logit=True, sample_dict=sample_dict)
        mu_gumbel = 0.0
        beta_gumbel = 1.0
        EUL_MAS_CONST = 0.5772156649
        mean_gumbel = torch.tensor([mu_gumbel + beta_gumbel * EUL_MAS_CONST], device=self.device)
        m = torch.distributions.gumbel.Gumbel(torch.tensor([0.0], device=self.device), torch.tensor([1.0], device=self.device))
        # m = torch.distributions.gumbel.Gumbel(0.0, 1.0)
        gumbel_samples = m.sample(utility.shape).squeeze(-1)
        gumbel_samples -= mean_gumbel
        utility += gumbel_samples
        max_by_category, argmax_by_category = scatter_max(utility, self.item_to_category_tensor, dim=-1)
        return max_by_category, argmax_by_category
        log_likelihoods = self.sample_log_likelihoods_per_category(batch, sample_dict)

        # sum over all categories.
        log_likelihoods = log_likelihoods.sum(dim=1)

        return log_likelihoods, log_likelihoods

    @torch.no_grad()
    def predict_proba(self, batch: ChoiceDataset) -> torch.Tensor:
        """
        Draw prediction on a given batch of dataset.

        Args:
        batch (ChoiceDataset): the dataset to draw inference on.

        Returns:
        torch.Tensor: the predicted probabilities for each class, the behavior varies by self.pred_item.
        (1: pred_item == True) While predicting items, the return tensor has shape (len(batch), num_items), out[i, j] is the predicted probability for choosing item j AMONG ALL ITEMS IN ITS CATEGORY in observation i. Please note that since probabilities are computed from within-category normalization, hence out.sum(dim=0) can be greater than 1 if there are multiple categories.
        (2: pred_item == False) While predicting external labels for each observations, out[i, 0] is the predicted probability for label == 0 on the i-th observation, out[i, 1] is the predicted probability for label == 1 on the i-th observation. Generally, out[i, 0] + out[i, 1] = 1.0. However, this could be false if under-flowing/over-flowing issue is encountered.

        We highly recommend users to get log-probs as those are less prone to overflow/underflow; those can be accessed using the forward() function.
        """
        if self.pred_item:
            # (len(batch), num_items)
            log_p = self.forward(batch, return_type='log_prob', return_scope='all_items', deterministic=True)
            p = log_p.exp()
        else:
            # (len(batch), num_items)
            # probability of getting label = 1.
            p_1 = torch.nn.functional.sigmoid(self.forward(batch, return_type='utility', return_scope='all_items', deterministic=True))
            # (len(batch), 1)
            p_1 = p_1[torch.arange(len(batch)), batch.item_index].view(len(batch), 1)
            p_0 = 1 - p_1
            # (len(batch), 2)
            p = torch.cat([p_0, p_1], dim=1)

        if self.pred_item:
            assert p.shape == (len(batch), self.num_items)
        else:
            assert p.shape == (len(batch), self.num_classes)

        return p

    def forward(self, batch: ChoiceDataset,
                return_type: str,
                return_scope: str,
                deterministic: bool = True,
                sample_dict: Optional[Dict[str, torch.Tensor]] = None,
                num_seeds: Optional[int] = None
                ) -> torch.Tensor:
        """A combined method for inference with the model.

        Args:
            batch (ChoiceDataset): batch data containing choice information.
            return_type (str): either 'log_prob' or 'utility'.
                'log_prob': return the log-probability (by within-category log-softmax) for items
                'utility': return the utility value of items.
            return_scope (str): either 'item_index' or 'all_items'.
                'item_index': for each observation i, return log-prob/utility for the chosen item batch.item_index[i] only.
                'all_items': for each observation i, return log-prob/utility for all items.
            deterministic (bool, optional):
                True: expectations of parameter variational distributions are used for inference.
                False: the user needs to supply a dictionary of sampled parameters for inference.
                Defaults to True.
            sample_dict (Optional[Dict[str, torch.Tensor]], optional): sampled parameters for inference task.
                This is not needed when `deterministic` is True.
                When `deterministic` is False, the user can supply a `sample_dict`. If `sample_dict` is not provided,
                this method will create `num_seeds` samples.
                Defaults to None.
            num_seeds (Optional[int]): the number of random samples of parameters to construct. This is only required
                if `deterministic` is False (i.e., stochastic mode) and `sample_dict` is not provided.
                Defaults to None.
        Returns:
            torch.Tensor: a tensor of log-probabilities or utilities, depending on `return_type`.
                The shape of the returned tensor depends on `return_scope` and `deterministic`.
                -------------------------------------------------------------------------
                | `return_scope` | `deterministic` |         Output shape               |
                -------------------------------------------------------------------------
                |   'item_index` |      True       | (len(batch),)                      |
                -------------------------------------------------------------------------
                |   'all_items'  |      True       | (len(batch), num_items)            |
                -------------------------------------------------------------------------
                |   'item_index' |      False      | (num_seeds, len(batch))            |
                -------------------------------------------------------------------------
                |   'all_items'  |      False      | (num_seeds, len(batch), num_items) |
                -------------------------------------------------------------------------
        """
        # ==============================================================================================================
        # check arguments.
        # ==============================================================================================================
        assert return_type in [
            'log_prob', 'utility'], "return_type must be either 'log_prob' or 'utility'."
        assert return_scope in [
            'item_index', 'all_items'], "return_scope must be either 'item_index' or 'all_items'."
        assert deterministic in [True, False]
        if (not deterministic) and (sample_dict is None):
            if num_seeds is None:
                raise ValueError("A positive integer `num_seeds` is required if `deterministic` is False and no `sample_dict` is provided.")
            assert num_seeds >= 1, "A positive integer `num_seeds` is required if `deterministic` is False and no `sample_dict` is provided."

        # when pred_item is true, the model is predicting which item is bought (specified by item_index).
        if self.pred_item:
            batch.label = batch.item_index

        # ==============================================================================================================
        # get sample_dict ready.
        # ==============================================================================================================
        if deterministic:
            num_seeds = 1
            # Use the means of variational distributions as the sole deterministic MC sample.
            # NOTE: here we don't need to sample the obs2prior weight H since we only compute the log-likelihood.
            # TODO: is this correct?
            sample_dict = self.sample_coefficient_dictionary(num_seeds, deterministic=True)
        else:
            if sample_dict is None:
                # sample stochastic parameters.
                sample_dict = self.sample_coefficient_dictionary(num_seeds)
            else:
                # use the provided sample_dict.
                num_seeds = list(sample_dict.values())[0].shape[0]

        # ==============================================================================================================
        # call the sampling method of additional modules.
        # ==============================================================================================================
        for module in self.additional_modules:
            # deterministic sample.
            if deterministic:
                module.dsample()
            else:
                module.rsample(num_seeds=num_seeds)

        # if utility is requested, don't run log-softmax, simply return logit.
        return_logit = (return_type == 'utility')
        if return_scope == 'all_items':
            # (num_seeds, len(batch), num_items)
            out = self.log_likelihood_all_items(
                batch=batch, sample_dict=sample_dict, return_logit=return_logit)
        elif return_scope == 'item_index':
            # (num_seeds, len(batch))
            out = self.log_likelihood_item_index(
                batch=batch, sample_dict=sample_dict, return_logit=return_logit)

        if deterministic:
            # drop the first dimension, which has size of `num_seeds` (equals 1 in the deterministic case).
            # (len(batch), num_items) or (len(batch),)
            return out.squeeze(dim=0)

        return out

    @property
    def num_params(self) -> int:
        return sum([p.numel() for p in self.parameters()])

    @property
    def device(self) -> torch.device:
        for coef in self.coef_dict.values():
            return coef.device

    # ==================================================================================================================
    # helper functions.
    # ==================================================================================================================
    def sample_coefficient_dictionary(self, num_seeds: int, deterministic: bool = False) -> Dict[str, torch.Tensor]:
        """A helper function to sample parameters from coefficients.

        Args:
            num_seeds (int): number of random samples.
            deterministic (bool, optional): whether to use the mean of variational distributions as the sole sample.

        Returns:
            Dict[str, torch.Tensor]: a dictionary maps coefficient names to tensor of sampled coefficient parameters,
                where the first dimension of the sampled tensor has size `num_seeds`.
                Each sample tensor has shape (num_seeds, num_classes, dim).
        """
        sample_dict = dict()
        for coef_name, coef in self.coef_dict.items():
            if deterministic:
                sample_dict[coef_name] = coef.variational_distribution.mean.unsqueeze(dim=0)  # (1, num_*, dim)
                if coef.obs2prior:
                    sample_dict[coef_name + '.H'] = coef.prior_H.variational_distribution.mean.unsqueeze(dim=0)  # (1, num_*, dim)
            else:
                s = coef.rsample(num_seeds)
                if coef.obs2prior:
                    # sample both obs2prior weight and realization of variable.
                    assert isinstance(s, tuple) and len(s) == 2
                    sample_dict[coef_name] = s[0]
                    sample_dict[coef_name + '.H'] = s[1]
                else:
                    # only sample the realization of variable.
                    assert torch.is_tensor(s)
                    sample_dict[coef_name] = s
        return sample_dict

    @torch.no_grad()
    def get_within_category_accuracy(self, log_p_all_items: torch.Tensor, label: torch.LongTensor) -> Dict[str, float]:
        """A helper function for computing prediction accuracy (i.e., all non-differential metrics)
        within category.
        In particular, this method calculates the accuracy, precision, recall and F1 score.


        This method has the same functionality as the following peusodcode:
        for C in categories:
            # get sessions in which item in category C was purchased.
            T <- (t for t in {0,1,..., len(label)-1} if label[t] is in C)
            Y <- label[T]

            predictions = list()
            for t in T:
                # get the prediction within category for this session.
                y_pred = argmax_{items in C} log prob computed before.
                predictions.append(y_pred)

            accuracy = mean(Y == predictions)

        Similarly, this function computes precision, recall and f1score as well.

        Args:
            log_p_all_items (torch.Tensor): shape (num_sessions, num_items) the log probability of
                choosing each item in each session.
            label (torch.LongTensor): shape (num_sessions,), the IDs of items purchased in each session.

        Returns:
            [Dict[str, float]]: A dictionary containing performance metrics.
        """
        # argmax: (num_sessions, num_categories), within category argmax.
        # item IDs are consecutive, thus argmax is the same as IDs of the item with highest P.
        _, argmax_by_category = scatter_max(
            log_p_all_items, self.item_to_category_tensor, dim=-1)

        # category_purchased[t] = the category of item label[t].
        # (num_sessions,)
        category_purchased = self.item_to_category_tensor[label]

        # pred[t] = the item with highest utility from the category item label[t] belongs to.
        # (num_sessions,)
        pred_from_category = argmax_by_category[torch.arange(
            len(label)), category_purchased]

        within_category_accuracy = (
            pred_from_category == label).float().mean().item()

        # precision
        precision = list()

        recall = list()
        for i in range(self.num_items):
            correct_i = torch.sum(
                (torch.logical_and(pred_from_category == i, label == i)).float())
            precision_i = correct_i / \
                torch.sum((pred_from_category == i).float())
            recall_i = correct_i / torch.sum((label == i).float())

            # do not add if divided by zero.
            if torch.any(pred_from_category == i):
                precision.append(precision_i.cpu().item())
            if torch.any(label == i):
                recall.append(recall_i.cpu().item())

        precision = float(np.mean(precision))
        recall = float(np.mean(recall))

        if precision == recall == 0:
            f1 = 0
        else:
            f1 = 2 * precision * recall / (precision + recall)

        return {'accuracy': within_category_accuracy,
                'precision': precision,
                'recall': recall,
                'f1score': f1}

    # ==================================================================================================================
    # Methods for terms in the ELBO: prior, likelihood, and variational.
    # ==================================================================================================================
    def log_likelihood_all_items(self, batch: ChoiceDataset, return_logit: bool, sample_dict: Dict[str, torch.Tensor]) -> torch.Tensor:
        """
        NOTE to developers:
        NOTE (akanodia to tianyudu): Is this really slow; even with log_likelihood you need log_prob which depends on logits of all items?
        This method computes utilities for all items available, which is a relatively slow operation. For
        training the model, you only need the utility/log-prob for the chosen/relevant item (i.e., item_index[i] for each i-th observation).
        Use this method for inference only.
        Use self.log_likelihood_item_index() for training instead.

        Computes the log probability of choosing `each` item in each session based on current model parameters.
        NOTE (akanodiadu to tianyudu): What does the next line mean? I think it just says its allowing for samples instead of posterior mean.
        This method allows for specifying {user, item}_latent_value for Monte Carlo estimation in ELBO.
        For actual prediction tasks, use the forward() function, which will use means of variational
        distributions for user and item latents.

        Args:
            batch (ChoiceDataset): a ChoiceDataset object containing relevant information.
            return_logit(bool): if set to True, return the log-probability, otherwise return the logit/utility.
            sample_dict(Dict[str, torch.Tensor]): Monte Carlo samples for model coefficients
                (i.e., those Greek letters).
                sample_dict.keys() should be the same as keys of self.obs2prior_dict, i.e., those
                greek letters actually enter the functional form of utility.
                The value of sample_dict should be tensors of shape (num_seeds, num_classes, dim)
                where num_classes in {num_users, num_items, 1}
                and dim in {latent_dim(K), num_item_obs, num_user_obs, 1}.

        Returns:
            torch.Tensor: a tensor of shape (num_seeds, len(batch), self.num_items), where
                out[x, y, z] is the probability of choosing item z in session y conditioned on
                latents to be the x-th Monte Carlo sample.
        """
        num_seeds = next(iter(sample_dict.values())).shape[0]

        # avoid repeated work when user purchased several items in the same session.
        user_session_index = torch.stack(
            [batch.user_index, batch.session_index])
        assert user_session_index.shape == (2, len(batch))
        unique_user_sess, inverse_indices = torch.unique(
            user_session_index, dim=1, return_inverse=True)

        user_index = unique_user_sess[0, :]
        session_index = unique_user_sess[1, :]
        assert len(user_index) == len(session_index)

        # short-hands for easier shape check.
        R = num_seeds
        # P = len(batch)  # num_purchases.
        P = unique_user_sess.shape[1]
        S = self.num_sessions
        U = self.num_users
        I = self.num_items
        NC = self.num_categories

        # ==============================================================================================================
        # Helper Functions for Reshaping.
        # ==============================================================================================================
        def reshape_user_coef_sample(C):
            # input shape (R, U, *)
            C = C.view(R, U, 1, -1).expand(-1, -1, I, -1)  # (R, U, I, *)
            C = C[:, user_index, :, :]
            assert C.shape == (R, P, I, positive_integer)
            return C

        def reshape_item_coef_sample(C):
            # input shape (R, I, *)
            C = C.view(R, 1, I, -1).expand(-1, P, -1, -1)
            assert C.shape == (R, P, I, positive_integer)
            return C

        def reshape_category_coef_sample(C):
            # input shape (R, NC, *)
            C = torch.repeat_interleave(C, self.category_to_size_tensor, dim=1)
            # input shape (R, I, *)
            C = C.view(R, 1, I, -1).expand(-1, P, -1, -1)
            assert C.shape == (R, P, I, positive_integer)
            return C

        def reshape_constant_coef_sample(C):
            # input shape (R, *)
            C = C.view(R, 1, 1, -1).expand(-1, P, I, -1)
            assert C.shape == (R, P, I, positive_integer)
            return C

        def reshape_coef_sample(sample, name):
            # reshape the monte carlo sample of coefficients to (R, P, I, *).
            if name.endswith('_user'):
                # (R, U, *) --> (R, P, I, *)
                return reshape_user_coef_sample(sample)
            elif name.endswith('_item'):
                # (R, I, *) --> (R, P, I, *)
                return reshape_item_coef_sample(sample)
            elif name.endswith('_category'):
                # (R, NC, *) --> (R, P, NC, *)
                return reshape_category_coef_sample(sample)
            elif name.endswith('_constant'):
                # (R, *) --> (R, P, I, *)
                return reshape_constant_coef_sample(sample)
            else:
                raise ValueError

        def reshape_observable(obs, name):
            # reshape observable to (R, P, I, *) so that it can be multiplied with monte carlo
            # samples of coefficients.
            O = obs.shape[-1]  # number of observables.
            assert O == positive_integer
            if batch._is_item_attribute(name):
                assert obs.shape == (I, O)
                obs = obs.view(1, 1, I, O).expand(R, P, -1, -1)
            elif batch._is_user_attribute(name):
                assert obs.shape == (U, O)
                obs = obs[user_index, :]  # (P, O)
                obs = obs.view(1, P, 1, O).expand(R, -1, I, -1)
            elif batch._is_session_attribute(name):
                assert obs.shape == (S, O)
                obs = obs[session_index, :]  # (P, O)
                obs = obs.view(1, P, 1, O).expand(R, -1, I, -1)
            elif batch._is_price_attribute(name):
                assert obs.shape == (S, I, O)
                obs = obs[session_index, :, :]  # (P, I, O)
                obs = obs.view(1, P, I, O).expand(R, -1, -1, -1)
            elif batch._is_useritem_attribute(name):
                assert obs.shape == (U, I, O)
                obs = obs[user_index, :, :]  # (P, I, O)
                obs = obs.view(1, P, I, O).expand(R, -1, -1, -1)
            elif batch._is_usersession_attribute(name):
                assert obs.shape == (U, S, O)
                obs = obs[user_index, session_index, :]  # (P, O)
                assert obs.shape == (P, O)
                obs = obs.view(1, P, 1, O).expand(R, -1, I, -1)
            elif batch._is_usersessionitem_attribute(name):
                assert obs.shape == (U, S, I, O)
                obs = obs[user_index, session_index, :, :]  # (P, I, O)
                assert obs.shape == (P, I, O)
                obs = obs.view(1, P, I, O).expand(R, -1, -1, -1)
            else:
                raise ValueError
            assert obs.shape == (R, P, I, O)
            return obs

        # ==============================================================================================================
        # Compute the Utility Term by Term.
        # ==============================================================================================================
        # P is the number of unique (user, session) pairs.
        # (random_seeds, P, num_items).
        utility = torch.zeros(R, P, I, device=self.device)

        # loop over additive term to utility
        for term in self.formula:
            # Type I: single coefficient, e.g., lambda_item or lambda_user.
            if len(term['coefficient']) == 1 and term['observable'] is None:
                # E.g., lambda_item or lambda_user
                coef_name = term['coefficient'][0]
                coef_sample = reshape_coef_sample(
                    sample_dict[coef_name], coef_name)
                assert coef_sample.shape == (R, P, I, 1)
                additive_term = coef_sample.view(R, P, I)
                additive_term *= term['sign']

            # Type II: factorized coefficient, e.g., <theta_user, lambda_item>.
            elif len(term['coefficient']) == 2 and term['observable'] is None:
                coef_name_0 = term['coefficient'][0]
                coef_name_1 = term['coefficient'][1]

                coef_sample_0 = reshape_coef_sample(
                    sample_dict[coef_name_0], coef_name_0)
                coef_sample_1 = reshape_coef_sample(
                    sample_dict[coef_name_1], coef_name_1)

                assert coef_sample_0.shape == coef_sample_1.shape == (
                    R, P, I, positive_integer)

                additive_term = (coef_sample_0 * coef_sample_1).sum(dim=-1)
                additive_term *= term['sign']

            # Type III: single coefficient multiplied by observable, e.g., theta_user * x_obs_item.
            elif len(term['coefficient']) == 1 and term['observable'] is not None:
                coef_name = term['coefficient'][0]
                coef_sample = reshape_coef_sample(
                    sample_dict[coef_name], coef_name)
                assert coef_sample.shape == (R, P, I, positive_integer)

                obs_name = term['observable']
                obs = reshape_observable(getattr(batch, obs_name), obs_name)
                assert obs.shape == (R, P, I, positive_integer)

                additive_term = (coef_sample * obs).sum(dim=-1)
                additive_term *= term['sign']

            # Type IV: factorized coefficient multiplied by observable.
            # e.g., gamma_user * beta_item * price_obs.
            elif len(term['coefficient']) == 2 and term['observable'] is not None:
                coef_name_0, coef_name_1 = term['coefficient'][0], term['coefficient'][1]

                coef_sample_0 = reshape_coef_sample(
                    sample_dict[coef_name_0], coef_name_0)
                coef_sample_1 = reshape_coef_sample(
                    sample_dict[coef_name_1], coef_name_1)
                assert coef_sample_0.shape == coef_sample_1.shape == (
                    R, P, I, positive_integer)
                num_obs_times_latent_dim = coef_sample_0.shape[-1]

                obs_name = term['observable']
                obs = reshape_observable(getattr(batch, obs_name), obs_name)
                assert obs.shape == (R, P, I, positive_integer)
                num_obs = obs.shape[-1]  # number of observables.

                assert (num_obs_times_latent_dim % num_obs) == 0
                latent_dim = num_obs_times_latent_dim // num_obs

                coef_sample_0 = coef_sample_0.view(
                    R, P, I, num_obs, latent_dim)
                coef_sample_1 = coef_sample_1.view(
                    R, P, I, num_obs, latent_dim)
                # compute the factorized coefficient with shape (R, P, I, O).
                coef = (coef_sample_0 * coef_sample_1).sum(dim=-1)

                additive_term = (coef * obs).sum(dim=-1)
                additive_term *= term['sign']

            else:
                raise ValueError(f'Undefined term type: {term}')

            assert additive_term.shape == (R, P, I)
            utility += additive_term

        # ==============================================================================================================
        # Mask Out Unavailable Items in Each Session.
        # ==============================================================================================================
        if batch.item_availability is not None:
            # expand to the Monte Carlo sample dimension.
            # (S, I) -> (P, I) -> (1, P, I) -> (R, P, I)
            A = batch.item_availability[session_index, :].unsqueeze(
                dim=0).expand(R, -1, -1)
            utility[~A] = - (torch.finfo(utility.dtype).max / 2)

        utility = utility[:, inverse_indices, :]
        assert utility.shape == (R, len(batch), I)

        for module in self.additional_modules:
            additive_term = module(batch)
            assert additive_term.shape == (R, len(batch), 1)
            utility += additive_term.expand(-1, -1, I)

        if return_logit:
            # output shape: (num_seeds, len(batch), num_items)
            assert utility.shape == (num_seeds, len(batch), self.num_items)
            return utility
        else:
            # compute log likelihood log p(choosing item i | user, item latents)
            # compute log softmax separately within each category.
            if self.pred_item:
                # output shape: (num_seeds, len(batch), num_items)
                log_p = scatter_log_softmax(utility, self.item_to_category_tensor, dim=-1)
            else:
                label_expanded = batch.label.to(torch.float32).view(1, len(batch), 1).expand(num_seeds, -1, self.num_items)
                assert label_expanded.shape == (num_seeds, len(batch), self.num_items)
                bce = nn.BCELoss(reduction='none')
                log_p = - bce(torch.sigmoid(utility), label_expanded)
            assert log_p.shape == (num_seeds, len(batch), self.num_items)
            return log_p

    def log_likelihood_item_index(self, batch: ChoiceDataset, return_logit: bool, sample_dict: Dict[str, torch.Tensor]) -> torch.Tensor:
        """
        NOTE for developers:
        This method is more efficient and only computes log-likelihood/logit(utility) for item in item_index[i] for each
        i-th observation.
        Developers should use use `log_likelihood_all_items` for inference purpose and to computes log-likelihoods/utilities
        for ALL items for the i-th observation.

        Computes the log probability of choosing item_index[i] in each session based on current model parameters.
        This method allows for specifying {user, item}_latent_value for Monte Carlo estimation in ELBO.
        For actual prediction tasks, use the forward() function, which will use means of variational
        distributions for user and item latents.

        Args:
            batch (ChoiceDataset): a ChoiceDataset object containing relevant information.
            return_logit(bool): if set to True, return the logit/utility, otherwise return the log-probability.
            sample_dict(Dict[str, torch.Tensor]): Monte Carlo samples for model coefficients
                (i.e., those Greek letters).
                sample_dict.keys() should be the same as keys of self.obs2prior_dict, i.e., those
                greek letters actually enter the functional form of utility.
                The value of sample_dict should be tensors of shape (num_seeds, num_classes, dim)
                where num_classes in {num_users, num_items, 1}
                and dim in {latent_dim(K), num_item_obs, num_user_obs, 1}.

        Returns:
            torch.Tensor: a tensor of shape (num_seeds, len(batch)), where
                out[x, y] is the probabilities of choosing item batch.item[y] in session y
                conditioned on latents to be the x-th Monte Carlo sample.
        """
        num_seeds = next(iter(sample_dict.values())).shape[0]

        # get category id of the item bought in each row of batch.
        cate_index = self.item_to_category_tensor[batch.item_index]

        # get item ids of all items from the same category of each item bought.
        relevant_item_index = self.category_to_item_tensor[cate_index, :]
        relevant_item_index = relevant_item_index.view(-1,)
        # index were padded with -1's, drop those dummy entries.
        relevant_item_index = relevant_item_index[relevant_item_index != -1]

        # the first repeats[0] entries in relevant_item_index are for the category of item_index[0]
        repeats = self.category_to_size_tensor[cate_index]
        # argwhere(reverse_indices == k) are positions in relevant_item_index for the category of item_index[k].
        reverse_indices = torch.repeat_interleave(
            torch.arange(len(batch), device=self.device), repeats)
        # expand the user_index and session_index.
        user_index = torch.repeat_interleave(batch.user_index, repeats)
        repeat_category_index = torch.repeat_interleave(cate_index, repeats)
        session_index = torch.repeat_interleave(batch.session_index, repeats)
        # duplicate the item focused to match.
        item_index_expanded = torch.repeat_interleave(
            batch.item_index, repeats)

        # short-hands for easier shape check.
        R = num_seeds
        # total number of relevant items.
        total_computation = len(session_index)
        S = self.num_sessions
        U = self.num_users
        I = self.num_items
        NC = self.num_categories

        assert len(user_index) == len(session_index) == len(relevant_item_index) == total_computation
        # ==========================================================================================
        # Helper Functions for Reshaping.
        # ==========================================================================================

        def reshape_coef_sample(sample, name):
            # reshape the monte carlo sample of coefficients to (R, P, I, *).
            if name.endswith('_user'):
                # (R, U, *) --> (R, total_computation, *)
                return sample[:, user_index, :]
            elif name.endswith('_item'):
                # (R, I, *) --> (R, total_computation, *)
                return sample[:, relevant_item_index, :]
            elif name.endswith('_category'):
                # (R, NC, *) --> (R, total_computation, *)
                return sample[:, repeat_category_index, :]
            elif name.endswith('_constant'):
                # (R, *) --> (R, total_computation, *)
                return sample.view(R, 1, -1).expand(-1, total_computation, -1)
            else:
                raise ValueError

        def reshape_observable(obs, name):
            # reshape observable to (R, P, I, *) so that it can be multiplied with monte carlo
            # samples of coefficients.
            O = obs.shape[-1]  # number of observables.
            assert O == positive_integer
            if batch._is_item_attribute(name):
                assert obs.shape == (I, O)
                obs = obs[relevant_item_index, :]
            elif batch._is_user_attribute(name):
                assert obs.shape == (U, O)
                obs = obs[user_index, :]
            elif batch._is_session_attribute(name):
                assert obs.shape == (S, O)
                obs = obs[session_index, :]
            elif batch._is_price_attribute(name):
                assert obs.shape == (S, I, O)
                obs = obs[session_index, relevant_item_index, :]
            elif batch._is_useritem_attribute(name):
                assert obs.shape == (U, I, O)
                obs = obs[user_index, relevant_item_index, :]
            elif batch._is_usersession_attribute(name):
                assert obs.shape == (U, S, O)
                obs = obs[user_index, session_index, :]  # (total_computation, O)
            elif batch._is_usersessionitem_attribute(name):
                assert obs.shape == (U, S, I, O)
                obs = obs[user_index, session_index, relevant_item_index, :]
            else:
                raise ValueError
            assert obs.shape == (total_computation, O)
            return obs.unsqueeze(dim=0).expand(R, -1, -1)

        # ==========================================================================================
        # Compute Components related to users and items only.
        # ==========================================================================================
        utility = torch.zeros(R, total_computation, device=self.device)

        # loop over additive term to utility
        for term in self.formula:
            # Type I: single coefficient, e.g., lambda_item or lambda_user.
            if len(term['coefficient']) == 1 and term['observable'] is None:
                # E.g., lambda_item or lambda_user
                coef_name = term['coefficient'][0]
                coef_sample = reshape_coef_sample(
                    sample_dict[coef_name], coef_name)
                assert coef_sample.shape == (R, total_computation, 1)
                additive_term = coef_sample.view(R, total_computation)
                additive_term *= term['sign']

            # Type II: factorized coefficient, e.g., <theta_user, lambda_item>.
            elif len(term['coefficient']) == 2 and term['observable'] is None:
                coef_name_0 = term['coefficient'][0]
                coef_name_1 = term['coefficient'][1]

                coef_sample_0 = reshape_coef_sample(
                    sample_dict[coef_name_0], coef_name_0)
                coef_sample_1 = reshape_coef_sample(
                    sample_dict[coef_name_1], coef_name_1)

                assert coef_sample_0.shape == coef_sample_1.shape == (
                    R, total_computation, positive_integer)

                additive_term = (coef_sample_0 * coef_sample_1).sum(dim=-1)
                additive_term *= term['sign']

            # Type III: single coefficient multiplied by observable, e.g., theta_user * x_obs_item.
            elif len(term['coefficient']) == 1 and term['observable'] is not None:
                coef_name = term['coefficient'][0]
                coef_sample = reshape_coef_sample(
                    sample_dict[coef_name], coef_name)
                assert coef_sample.shape == (
                    R, total_computation, positive_integer)

                obs_name = term['observable']
                obs = reshape_observable(getattr(batch, obs_name), obs_name)
                assert obs.shape == (R, total_computation, positive_integer)

                additive_term = (coef_sample * obs).sum(dim=-1)
                additive_term *= term['sign']

            # Type IV: factorized coefficient multiplied by observable.
            # e.g., gamma_user * beta_item * price_obs.
            elif len(term['coefficient']) == 2 and term['observable'] is not None:
                coef_name_0, coef_name_1 = term['coefficient'][0], term['coefficient'][1]
                coef_sample_0 = reshape_coef_sample(
                    sample_dict[coef_name_0], coef_name_0)
                coef_sample_1 = reshape_coef_sample(
                    sample_dict[coef_name_1], coef_name_1)
                assert coef_sample_0.shape == coef_sample_1.shape == (
                    R, total_computation, positive_integer)
                num_obs_times_latent_dim = coef_sample_0.shape[-1]

                obs_name = term['observable']
                obs = reshape_observable(getattr(batch, obs_name), obs_name)
                assert obs.shape == (R, total_computation, positive_integer)
                num_obs = obs.shape[-1]  # number of observables.

                assert (num_obs_times_latent_dim % num_obs) == 0
                latent_dim = num_obs_times_latent_dim // num_obs

                coef_sample_0 = coef_sample_0.view(
                    R, total_computation, num_obs, latent_dim)
                coef_sample_1 = coef_sample_1.view(
                    R, total_computation, num_obs, latent_dim)
                # compute the factorized coefficient with shape (R, P, I, O).
                coef = (coef_sample_0 * coef_sample_1).sum(dim=-1)

                additive_term = (coef * obs).sum(dim=-1)
                additive_term *= term['sign']

            else:
                raise ValueError(f'Undefined term type: {term}')

            assert additive_term.shape == (R, total_computation)
            utility += additive_term

        # ==========================================================================================
        # Mask Out Unavailable Items in Each Session.
        # ==========================================================================================

        if batch.item_availability is not None:
            # expand to the Monte Carlo sample dimension.
            A = batch.item_availability[session_index, relevant_item_index].unsqueeze(
                dim=0).expand(R, -1)
            utility[~A] = - (torch.finfo(utility.dtype).max / 2)

        for module in self.additional_modules:
            # current utility shape: (R, total_computation)
            additive_term = module(batch)
            assert additive_term.shape == (
                R, len(batch)) or additive_term.shape == (R, len(batch), 1)
            if additive_term.shape == (R, len(batch), 1):
                # TODO: need to make this consistent with log_likelihood_all.
                # be tolerant for some customized module with BayesianLinear that returns (R, len(batch), 1).
                additive_term = additive_term.view(R, len(batch))
            # expand to total number of computation, query by reverse_indices.
            # reverse_indices has length total_computation, and reverse_indices[i] correspond to the row-id that this
            # computation is responsible for.
            additive_term = additive_term[:, reverse_indices]
            assert additive_term.shape == (R, total_computation)

        if return_logit:
            # (num_seeds, len(batch))
            u = utility[:, item_index_expanded == relevant_item_index]
            assert u.shape == (R, len(batch))
            return u

        if self.pred_item:
            # compute log likelihood log p(choosing item i | user, item latents)
            # compute the log probability from logits/utilities.
            # output shape: (num_seeds, len(batch), num_items)
            log_p = scatter_log_softmax(utility, reverse_indices, dim=-1)
            # select the log-P of the item actually bought.
            log_p = log_p[:, item_index_expanded == relevant_item_index]
            assert log_p.shape == (R, len(batch))
            return log_p
        else:
            # This is the binomial choice situation in which case we just report sigmoid log likelihood
            utility = utility[:, item_index_expanded == relevant_item_index]
            assert utility.shape == (R, len(batch))
            bce = nn.BCELoss(reduction='none')
            # make num_seeds copies of the label, expand to (R, len(batch))
            label_expanded = batch.label.to(torch.float32).view(1, len(batch)).expand(R, -1)
            assert label_expanded.shape == (R, len(batch))
            log_p = - bce(torch.sigmoid(utility), label_expanded)
            assert log_p.shape == (R, len(batch))
            return log_p

    def log_prior(self, batch: ChoiceDataset, sample_dict: Dict[str, torch.Tensor]) -> torch.Tensor:
        """Calculates the log-likelihood of Monte Carlo samples of Bayesian coefficients under their
        prior distribution. This method assume coefficients are statistically independent.

        Args:
            batch (ChoiceDataset): a dataset object contains observables for computing the prior distribution
                if obs2prior is True.
            sample_dict (Dict[str, torch.Tensor]): a dictionary coefficient names to Monte Carlo samples.

        Raises:
            ValueError: [description]

        Returns:
            torch.scalar_tensor: a tensor with shape (num_seeds,) of [ log P_{prior_distribution}(param[i]) ],
                where param[i] is the i-th Monte Carlo sample.
        """
        # assert sample_dict.keys() == self.coef_dict.keys()
        num_seeds = next(iter(sample_dict.values())).shape[0]

        total = torch.zeros(num_seeds, device=self.device)

        for coef_name, coef in self.coef_dict.items():
            if self.obs2prior_dict[coef_name]:
                if coef_name.endswith('_item'):
                    x_obs = batch.item_obs
                elif coef_name.endswith('_user'):
                    x_obs = batch.user_obs
                else:
                    raise ValueError(
                        f'No observable found to support obs2prior for {coef_name}.')

                total += coef.log_prior(sample=sample_dict[coef_name],
                                        H_sample=sample_dict[coef_name + '.H'],
                                        x_obs=x_obs).sum(dim=-1)
            else:
                # log_prob outputs (num_seeds, num_{items, users}), sum to (num_seeds).
                total += coef.log_prior(
                    sample=sample_dict[coef_name], H_sample=None, x_obs=None).sum(dim=-1)

        for module in self.additional_modules:
            raise NotImplementedError()
            total += module.log_prior()

        return total

    def log_variational(self, sample_dict: Dict[str, torch.Tensor]) -> torch.Tensor:
        """Calculate the log-likelihood of samples in sample_dict under the current variational
        distribution.

        Args:
            sample_dict (Dict[str, torch.Tensor]):  a dictionary coefficient names to Monte Carlo
                samples.

        Returns:
            torch.Tensor: a tensor of shape (num_seeds) of [ log P_{variational_distribution}(param[i]) ],
                where param[i] is the i-th Monte Carlo sample.
        """
        num_seeds = list(sample_dict.values())[0].shape[0]
        total = torch.zeros(num_seeds, device=self.device)

        for coef_name, coef in self.coef_dict.items():
            # log_prob outputs (num_seeds, num_{items, users}), sum to (num_seeds).
            total += coef.log_variational(sample_dict[coef_name]).sum(dim=-1)

        for module in self.additional_modules:
            raise NotImplementedError()
            # with shape (num_seeds,)
            total += module.log_variational().sum()

        return total

    def elbo(self, batch: ChoiceDataset, num_seeds: int = 1) -> torch.Tensor:
        """A combined method to compute the current ELBO given a batch, this method is used for training the model.

        Args:
            batch (ChoiceDataset): a ChoiceDataset containing necessary information.
            num_seeds (int, optional): the number of Monte Carlo samples from variational distributions
                to evaluate the expectation in ELBO.
                Defaults to 1.

        Returns:
            torch.Tensor: a scalar tensor of the ELBO estimated from num_seeds Monte Carlo samples.
        """
        # ==============================================================================================================
        # 1. sample latent variables from their variational distributions.
        # ==============================================================================================================
        sample_dict = self.sample_coefficient_dictionary(num_seeds, self.deterministic_variational)

        # ==============================================================================================================
        # 2. compute log p(latent) prior.
        # (num_seeds,) --mean--> scalar.
        elbo = self.log_prior(batch, sample_dict).mean(dim=0)
        # ==============================================================================================================

        # ==============================================================================================================
        # 3. compute the log likelihood log p(obs|latent).
        # sum over independent purchase decision for individual observations, mean over MC seeds.
        # the forward() function calls module.rsample(num_seeds) for module in self.additional_modules.
        # ==============================================================================================================
        if self.pred_item:
            # the prediction target is item_index.
            elbo += self.forward(batch,
                                 return_type='log_prob',
                                 return_scope='item_index',
                                 deterministic=False,
                                 sample_dict=sample_dict).sum(dim=1).mean(dim=0)
        else:
            # the prediction target is binary.
            # TODO: update the prediction function.
            utility = self.forward(batch,
                                   return_type='utility',
                                   return_scope='item_index',
                                   deterministic=False,
                                   sample_dict=sample_dict)  # (num_seeds, len(batch))

            # compute the log-likelihood for binary label.
            # (num_seeds, len(batch))
            y_stacked = torch.stack([batch.label] * num_seeds).float()
            assert y_stacked.shape == utility.shape
            bce = nn.BCELoss(reduction='none')
            # scalar.
            ll = - bce(torch.sigmoid(utility),
                       y_stacked).sum(dim=1).mean(dim=0)
            elbo += ll

        # ==============================================================================================================
        # 4. optionally add log likelihood under variational distributions q(latent).
        # ==============================================================================================================
        if self.trace_log_q:
            assert not self.deterministic_variational, "deterministic_variational is not compatible with trace_log_q."
            elbo -= self.log_variational(sample_dict).mean(dim=0)

        return elbo<|MERGE_RESOLUTION|>--- conflicted
+++ resolved
@@ -370,18 +370,10 @@
                     if coef_name not in self.prior_mean.keys():
                         # the user may specify 'default' prior variance through the prior_variance dictionary.
                         if 'default' in self.prior_mean.keys():
-<<<<<<< HEAD
-                            # warnings.warn(f"You provided a dictionary of prior mean, but coefficient {coef_name} is not a key in it. We found a key 'default' in the dictionary, so we use the value of 'default' as the prior mean for coefficient {coef_name}.")
-                            self.prior_mean[coef_name] = self.prior_mean['default']
-                        else:
-                            # warnings.warn(f"You provided a dictionary of prior mean, but coefficient {coef_name} is not a key in it. Supply a value for 'default' in the prior_mean dictionary to use that as default value (e.g., prior_mean['default'] = 0.1); now using mean=0.0 since this is not supplied.")
-                            self.prior_variance[coef_name] = 0.0
-=======
                             self.prior_mean[coef_name] = self.prior_mean['default']
                         else:
                             warnings.warn(f"You provided a dictionary of prior mean, but coefficient {coef_name} is not a key in it. Supply a value for 'default' in the prior_mean dictionary to use that as default value (e.g., prior_mean['default'] = 0.1); now using mean=0.0 since this is not supplied.")
                             self.prior_mean[coef_name] = 0.0
->>>>>>> 189b1dca
 
                 mean = self.prior_mean[coef_name] if isinstance(
                     self.prior_mean, dict) else self.prior_mean
@@ -391,10 +383,6 @@
                     if coef_name not in self.prior_variance.keys():
                         # the user may specify 'default' prior variance through the prior_variance dictionary.
                         if 'default' in self.prior_variance.keys():
-<<<<<<< HEAD
-                            # warnings.warn(f"You provided a dictionary of prior variance, but coefficient {coef_name} is not a key in it. We found a key 'default' in the dictionary, so we use the value of 'default' as the prior variance for coefficient {coef_name}.")
-=======
->>>>>>> 189b1dca
                             self.prior_variance[coef_name] = self.prior_variance['default']
                         else:
                             # warnings.warn(f"You provided a dictionary of prior variance, but coefficient {coef_name} is not a key in it. Supply a value for 'default' in the prior_variance dictionary to use that as default value (e.g., prior_variance['default'] = 0.3); now using variance=1.0 since this is not supplied.")
