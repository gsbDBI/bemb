--- conflicted
+++ resolved
@@ -344,15 +344,11 @@
         Returns:
         Tuple[torch.Tensor]: sampled choices; shape: (batch_size, num_categories)
         """
-<<<<<<< HEAD
         # Use the means of variational distributions as the sole MC sample.
         sample_dict = dict()
         for coef_name, coef in self.coef_dict.items():
             sample_dict[coef_name] = coef.variational_distribution.mean.unsqueeze(dim=0)  # (1, num_*, dim)
         # sample_dict = self.sample_coefficient_dictionary(num_seeds)
-=======
-        sample_dict = self.sample_coefficient_dictionary(num_seeds)
->>>>>>> 44776cf7
         maxes, out = self.sample_log_likelihoods(batch, sample_dict)
         return maxes.squeeze(), out.squeeze()
 
